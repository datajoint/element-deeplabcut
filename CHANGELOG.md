--- conflicted
+++ resolved
@@ -2,21 +2,19 @@
 
 Observes [Semantic Versioning](https://semver.org/spec/v2.0.0.html) standard and [Keep a Changelog](https://keepachangelog.com/en/1.0.0/) convention.
 
-<<<<<<< HEAD
 ## [0.2.0] - Unreleased
 
-=======
-## [0.1.1] - 2022-06-10
-### Fixed
-+ Replace lazy imports
-+ Project path in the model.Model
->>>>>>> 66802d67
 + Add - Call reusable CICD
 + Update - Remove direct dependency (`element-interface`) for PyPI release.
 + Update - Docstring PEP257 compliance #24 
 + Update - Explicit handling of KeyboardInterrupt #26
 + Update - Streamline insert_new_params #27
 + Change - Rename datajoint-saved config to `dj_dlc_config.yaml`
+
+## [0.1.1] - 2022-06-10
+### Fixed
++ Replace lazy imports
++ Project path in the model.Model
 
 ## [0.1.0] - 2022-05-10
 
