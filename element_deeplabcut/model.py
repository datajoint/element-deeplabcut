"""
Code adapted from the Mathis Lab
MIT License Copyright (c) 2022 Mackenzie Mathis
DataJoint Schema for DeepLabCut 2.x, Supports 2D and 3D DLC via triangulation.
"""

import datajoint as dj
import os
import csv
from ruamel.yaml import YAML
import inspect
import importlib
import numpy as np
import pandas as pd
from pathlib import Path
from typing import Optional
from datetime import datetime
from element_interface.utils import find_full_path, find_root_directory, memoized_result
from .readers import dlc_reader

schema = dj.schema()
_linking_module = None


def activate(
    model_schema_name: str,
    *,
    create_schema: bool = True,
    create_tables: bool = True,
    linking_module: bool = None,
):
    """Activate this schema.

    Args:
        model_schema_name (str): schema name on the database server
        create_schema (bool): when True (default), create schema in the database if it
                            does not yet exist.
        create_tables (bool): when True (default), create schema tables in the database
                             if they do not yet exist.
        linking_module (str): a module (or name) containing the required dependencies.

    Dependencies:
    Upstream tables:
        Session: A parent table to VideoRecording, identifying a recording session.
        Equipment: A parent table to VideoRecording, identifying a recording device.
    Functions:
        get_dlc_root_data_dir(): Returns absolute path for root data director(y/ies)
                                 with all behavioral recordings, as (list of) string(s).
        get_dlc_processed_data_dir(): Optional. Returns absolute path for processed
                                      data. Defaults to session video subfolder.
    """

    if isinstance(linking_module, str):
        linking_module = importlib.import_module(linking_module)
    assert inspect.ismodule(
        linking_module
    ), "The argument 'dependency' must be a module's name or a module"
    assert hasattr(
        linking_module, "get_dlc_root_data_dir"
    ), "The linking module must specify a lookup function for a root data directory"

    global _linking_module
    _linking_module = linking_module

    # activate
    schema.activate(
        model_schema_name,
        create_schema=create_schema,
        create_tables=create_tables,
        add_objects=_linking_module.__dict__,
    )


# -------------- Functions required by element-deeplabcut ---------------


def get_dlc_root_data_dir() -> list:
    """Pulls relevant func from parent namespace to specify root data dir(s).

    It is recommended that all paths in DataJoint Elements stored as relative
    paths, with respect to some user-configured "root" director(y/ies). The
    root(s) may vary between data modalities and user machines. Returns a full path
    string or list of strings for possible root data directories.
    """
    root_directories = _linking_module.get_dlc_root_data_dir()
    if isinstance(root_directories, (str, Path)):
        root_directories = [root_directories]

    if (
        hasattr(_linking_module, "get_dlc_processed_data_dir")
        and get_dlc_processed_data_dir() not in root_directories
    ):
        root_directories.append(_linking_module.get_dlc_processed_data_dir())

    return root_directories


def get_dlc_processed_data_dir() -> Optional[str]:
    """Pulls relevant func from parent namespace. Defaults to DLC's project /videos/.

    Method in parent namespace should provide a string to a directory where DLC output
    files will be stored. If unspecified, output files will be stored in the
    session directory 'videos' folder, per DeepLabCut default.
    """
    if hasattr(_linking_module, "get_dlc_processed_data_dir"):
        return _linking_module.get_dlc_processed_data_dir()
    else:
        return None


# ----------------------------- Table declarations ----------------------


@schema
class VideoRecording(dj.Manual):
    """Set of video recordings for DLC inferences.

    Attributes:
        Session (foreign key): Session primary key.
        recording_id (int): Unique recording ID.
        Device (foreign key): Device table primary key, used for default output
            directory path information.
    """

    definition = """
    -> Session
    recording_id: int
    ---
    -> Device
    """

    class File(dj.Part):
        """File IDs and paths associated with a given recording_id

        Attributes:
            VideoRecording (foreign key): Video recording primary key.
            file_path ( varchar(255) ): file path of video, relative to root data dir.
        """

        definition = """
        -> master
        file_id: int
        ---
        file_path: varchar(255)  # filepath of video, relative to root data directory
        """


@schema
class RecordingInfo(dj.Imported):
    """Automated table with video file metadata.

    Attributes:
        VideoRecording (foreign key): Video recording key.
        px_height (smallint): Height in pixels.
        px_width (smallint): Width in pixels.
        nframes (int): Number of frames.
        fps (int): Optional. Frames per second, Hz.
        recording_datetime (datetime): Optional. Datetime for the start of recording.
        recording_duration (float): video duration (s) from nframes / fps."""

    definition = """
    -> VideoRecording
    ---
    px_height                 : smallint  # height in pixels
    px_width                  : smallint  # width in pixels
    nframes                   : int  # number of frames 
    fps = NULL                : int       # (Hz) frames per second
    recording_datetime = NULL : datetime  # Datetime for the start of the recording
    recording_duration        : float     # video duration (s) from nframes / fps
    """

    @property
    def key_source(self):
        """Defines order of keys for make function when called via `populate()`"""
        return VideoRecording & VideoRecording.File

    def make(self, key):
        """Populates table with video metadata using CV2."""
        import cv2

        file_paths = (VideoRecording.File & key).fetch("file_path")

        nframes = 0
        px_height, px_width, fps = None, None, None

        for file_path in file_paths:
            file_path = (find_full_path(get_dlc_root_data_dir(), file_path)).as_posix()

            cap = cv2.VideoCapture(file_path)
            info = (
                int(cap.get(cv2.CAP_PROP_FRAME_HEIGHT)),
                int(cap.get(cv2.CAP_PROP_FRAME_WIDTH)),
                int(cap.get(cv2.CAP_PROP_FPS)),
            )
            if px_height is not None:
                assert (px_height, px_width, fps) == info
            px_height, px_width, fps = info
            nframes += int(cap.get(cv2.CAP_PROP_FRAME_COUNT))
            cap.release()

        self.insert1(
            {
                **key,
                "px_height": px_height,
                "px_width": px_width,
                "nframes": nframes,
                "fps": fps,
                "recording_duration": nframes / fps,
            }
        )


@schema
class BodyPart(dj.Lookup):
    """Body parts tracked by DeepLabCut models

    Attributes:
        body_part ( varchar(32) ): Body part short name.
        body_part_description ( varchar(1000),optional ): Full description

    """

    definition = """
    body_part                : varchar(32)
    ---
    body_part_description='' : varchar(1000)
    """

    @classmethod
    def extract_new_body_parts(cls, dlc_config: dict, verbose: bool = True):
        """Returns list of body parts present in dlc config, but not BodyPart table.

        Args:
            dlc_config ( varchar(255) ): Path to a config.y*ml.
            verbose (bool): Default True. Print both existing and new items to console.
        """
        if not isinstance(dlc_config, dict):
            dlc_config_fp = find_full_path(get_dlc_root_data_dir(), Path(dlc_config))
            assert dlc_config_fp.exists() and dlc_config_fp.suffix in (
                ".yml",
                ".yaml",
            ), f"dlc_config is neither dict nor filepath\n Check: {dlc_config_fp}"
            if dlc_config_fp.suffix in (".yml", ".yaml"):
                yaml = YAML(typ="safe", pure=True)
                with open(dlc_config_fp, "rb") as f:
                    dlc_config = yaml.load(f)
        # -- Check and insert new BodyPart --
        assert "bodyparts" in dlc_config, f"Found no bodyparts section in {dlc_config}"
        tracked_body_parts = cls.fetch("body_part")
        new_body_parts = np.setdiff1d(dlc_config["bodyparts"], tracked_body_parts)
        if verbose:  # Added to silence duplicate prompt during `insert_new_model`
            print(f"Existing body parts: {tracked_body_parts}")
            print(f"New body parts: {new_body_parts}")
        return new_body_parts

    @classmethod
    def insert_from_config(
        cls, dlc_config: dict, descriptions: list = None, prompt=True
    ):
        """Insert all body parts from a config file.

        Args:
            dlc_config ( varchar(255) ): Path to a config.y*ml.
            descriptions (list): Optional. List of strings describing new body parts.
            prompt (bool): Optional, default True. Prompt for confirmation before insert.
        """

        # handle dlc_config being a yaml file
        new_body_parts = cls.extract_new_body_parts(dlc_config, verbose=False)
        if new_body_parts is not None:  # Required bc np.array is ambiguous as bool
            if descriptions:
                assert len(descriptions) == len(new_body_parts), (
                    "Descriptions list does not match "
                    + " the number of new_body_parts"
                )
                print(f"New descriptions: {descriptions}")
            if descriptions is None:
                descriptions = ["" for x in range(len(new_body_parts))]

            if (
                prompt
                and dj.utils.user_choice(
                    f"Insert {len(new_body_parts)} new body " + "part(s)?"
                )
                != "yes"
            ):
                print("Canceled insert.")
                return
            cls.insert(
                [
                    {"body_part": b, "body_part_description": d}
                    for b, d in zip(new_body_parts, descriptions)
                ]
            )


@schema
class Model(dj.Manual):
    """DeepLabCut Models applied to generate pose estimations.

    Attributes:
        model_name ( varchar(64) ): User-friendly model name.
        task ( varchar(32) ): Task in the config yaml.
        date ( varchar(16) ): Date in the config yaml.
        iteration (int): Iteration/version of this model.
        snapshotindex (int): Which snapshot for prediction (if -1, latest).
        shuffle (int): Which shuffle of the training dataset.
        trainingsetindex (int): Which training set fraction to generate model.
        scorer ( varchar(64) ): Scorer/network name - DLC's GetScorerName().
        config_template (longblob): Dictionary of the config for analyze_videos().
        project_path ( varchar(255) ): DLC's project_path in config relative to root.
        model_prefix ( varchar(32) ): Optional. Prefix for model files.
        model_description ( varchar(300) ): Optional. User-entered description.
        TrainingParamSet (foreign key): Optional. Training parameters primary key.

    Note:
        Models are uniquely identified by the union of task, date, iteration, shuffle,
        snapshotindex, and trainingsetindex.
    """

    definition = """
    model_name           : varchar(64)  # User-friendly model name
    ---
    task                 : varchar(32)  # Task in the config yaml
    date                 : varchar(16)  # Date in the config yaml
    iteration            : int          # Iteration/version of this model
    snapshotindex        : int          # which snapshot for prediction (if -1, latest)
    shuffle              : int          # Shuffle (1) or not (0)
    trainingsetindex     : int          # Index of training fraction list in config.yaml
    unique index (task, date, iteration, shuffle, snapshotindex, trainingsetindex)
    scorer               : varchar(64)  # Scorer/network name - DLC's GetScorerName()
    config_template      : longblob     # Dictionary of the config for analyze_videos()
    project_path         : varchar(255) # DLC's project_path in config relative to root
    model_prefix=''      : varchar(32)
    model_description='' : varchar(300)
    -> [nullable] train.TrainingParamSet
    """
    # project_path is the only item required downstream in the pose schema

    class BodyPart(dj.Part):
        """Body parts associated with a given model

        Attributes:
            body_part ( varchar(32) ): Short name. Also called joint.
            body_part_description ( varchar(1000) ): Optional. Longer description."""

        definition = """
        -> master
        -> BodyPart
        """

    @classmethod
    def insert_new_model(
        cls,
        model_name: str,
        dlc_config,
        *,
        shuffle: int,
        trainingsetindex,
        model_description="",
        model_prefix="",
        paramset_idx: int = None,
        prompt=True,
        params=None,
    ):
        """Insert new model into the dlc.Model table.

        Args:
            model_name (str): User-friendly name for this model.
            dlc_config ( varchar(255) ): Path to a config.y*ml.
            shuffle (int): Which shuffle of the training dataset.
            trainingsetindex (int): Index of training fraction list in config.yaml.
            model_description (str): Optional. Description of this model.
            model_prefix (str): Optional. Filename prefix used across DLC project
            paramset_idx (int): Optional. Index from the TrainingParamSet table
            prompt (bool): Optional. Prompt the user with all info before inserting.
            params (dict): Optional. If dlc_config is path, dict of override items
        """

        from deeplabcut.utils.auxiliaryfunctions import GetScorerName  # isort:skip

        # handle dlc_config being a yaml file
        dlc_config_fp = find_full_path(get_dlc_root_data_dir(), Path(dlc_config))
        assert dlc_config_fp.exists(), (
            "dlc_config is not a filepath" + f"\n Check: {dlc_config_fp}"
        )
        if dlc_config_fp.suffix in (".yml", ".yaml"):
            yaml = YAML(typ="safe", pure=True)
            with open(dlc_config_fp, "rb") as f:
                dlc_config = yaml.load(f)
        if isinstance(params, dict):
            dlc_config.update(params)

        # ---- Get and resolve project path ----
        project_path = dlc_config_fp.parent
        dlc_config["project_path"] = project_path.as_posix()  # update if different
        root_dir = find_root_directory(get_dlc_root_data_dir(), project_path)

        # ---- Verify config ----
        needed_attributes = [
            "Task",
            "date",
            "iteration",
            "snapshotindex",
            "TrainingFraction",
        ]
        for attribute in needed_attributes:
            assert attribute in dlc_config, f"Couldn't find {attribute} in config"

        # ---- Get scorer name ----
        # "or 'f'" below covers case where config returns None. str_to_bool handles else
        scorer_legacy = str_to_bool(dlc_config.get("scorer_legacy", "f"))

        dlc_scorer = GetScorerName(
            cfg=dlc_config,
            shuffle=shuffle,
            trainFraction=dlc_config["TrainingFraction"][int(trainingsetindex)],
            modelprefix=model_prefix,
        )[scorer_legacy]
        if dlc_config["snapshotindex"] == -1:
            dlc_scorer = "".join(dlc_scorer.split("_")[:-1])

        # ---- Insert ----
        model_dict = {
            "model_name": model_name,
            "model_description": model_description,
            "scorer": dlc_scorer,
            "task": dlc_config["Task"],
            "date": dlc_config["date"],
            "iteration": dlc_config["iteration"],
            "snapshotindex": dlc_config["snapshotindex"],
            "shuffle": shuffle,
            "trainingsetindex": int(trainingsetindex),
            "project_path": project_path.relative_to(root_dir).as_posix(),
            "paramset_idx": paramset_idx,
            "config_template": dlc_config,
        }

        # -- prompt for confirmation --
        if prompt:
            print("--- DLC Model specification to be inserted ---")
            for k, v in model_dict.items():
                if k != "config_template":
                    print("\t{}: {}".format(k, v))
                else:
                    print("\t-- Template/Contents of config.yaml --")
                    for k, v in model_dict["config_template"].items():
                        print("\t\t{}: {}".format(k, v))

        if (
            prompt
            and dj.utils.user_choice("Proceed with new DLC model insert?") != "yes"
        ):
            print("Canceled insert.")
            return

        def _do_insert():
            cls.insert1(model_dict)
            # Returns array, so check size for unambiguous truth value
            if BodyPart.extract_new_body_parts(dlc_config, verbose=False).size > 0:
                BodyPart.insert_from_config(dlc_config, prompt=prompt)
            cls.BodyPart.insert((model_name, bp) for bp in dlc_config["bodyparts"])

        # ____ Insert into table ----
        if cls.connection.in_transaction:
            _do_insert()
        else:
            with cls.connection.transaction:
                _do_insert()


@schema
class ModelEvaluation(dj.Computed):
    """Performance characteristics model calculated by `deeplabcut.evaluate_network`

    Attributes:
        Model (foreign key): Model name.
        train_iterations (int): Training iterations.
        train_error (float): Optional. Train error (px).
        test_error (float): Optional. Test error (px).
        p_cutoff (float): Optional. p-cutoff used.
        train_error_p (float): Optional. Train error with p-cutoff.
        test_error_p (float): Optional. Test error with p-cutoff."""

    definition = """
    -> Model
    ---
    train_iterations   : int   # Training iterations
    train_error=null   : float # Train error (px)
    test_error=null    : float # Test error (px)
    p_cutoff=null      : float # p-cutoff used
    train_error_p=null : float # Train error with p-cutoff
    test_error_p=null  : float # Test error with p-cutoff
    """

    def make(self, key):
        from deeplabcut import evaluate_network  # isort:skip
        from deeplabcut.utils.auxiliaryfunctions import (
            get_evaluation_folder,
        )  # isort:skip

        """.populate() method will launch evaluation for each unique entry in Model."""
        dlc_config, project_path, model_prefix, shuffle, trainingsetindex = (
            Model & key
        ).fetch1(
            "config_template",
            "project_path",
            "model_prefix",
            "shuffle",
            "trainingsetindex",
        )

        project_path = find_full_path(get_dlc_root_data_dir(), project_path)
        yml_path, _ = dlc_reader.read_yaml(project_path)

        evaluate_network(
            yml_path,
            Shuffles=[shuffle],  # this needs to be a list
            trainingsetindex=trainingsetindex,
            comparisonbodyparts="all",
        )

        eval_folder = get_evaluation_folder(
            trainFraction=dlc_config["TrainingFraction"][trainingsetindex],
            shuffle=shuffle,
            cfg=dlc_config,
            modelprefix=model_prefix,
        )
        eval_path = project_path / eval_folder
        assert eval_path.exists(), f"Couldn't find evaluation folder:\n{eval_path}"

        eval_csvs = list(eval_path.glob("*csv"))
        max_modified_time = 0
        for eval_csv in eval_csvs:
            modified_time = os.path.getmtime(eval_csv)
            if modified_time > max_modified_time:
                eval_csv_latest = eval_csv
        with open(eval_csv_latest, newline="") as f:
            results = list(csv.DictReader(f, delimiter=","))[0]
        # in testing, test_error_p returned empty string
        self.insert1(
            dict(
                key,
                train_iterations=results["Training iterations:"],
                train_error=results[" Train error(px)"],
                test_error=results[" Test error(px)"],
                p_cutoff=results["p-cutoff used"],
                train_error_p=results["Train error with p-cutoff"],
                test_error_p=results["Test error with p-cutoff"],
            )
        )


@schema
class PoseEstimationTask(dj.Manual):
    """Staging table for pairing of video recording and model before inference.

    Attributes:
        VideoRecording (foreign key): Video recording key.
        Model (foreign key): Model name.
        task_mode (load or trigger): Optional. Default load. Or trigger computation.
        pose_estimation_output_dir ( varchar(255) ): Optional. Output dir relative to
                                                     get_dlc_root_data_dir.
        pose_estimation_params (longblob): Optional. Params for DLC's analyze_videos
                                           params, if not default."""

    definition = """
    -> VideoRecording                           # Session -> Recording + File part table
    -> Model                                    # Must specify a DLC project_path
    ---
    task_mode='load' : enum('load', 'trigger')  # load results or trigger computation
    pose_estimation_output_dir='': varchar(255) # output dir relative to the root dir
    pose_estimation_params=null  : longblob     # analyze_videos params, if not default
    """

    @classmethod
    def infer_output_dir(cls, key: dict, relative: bool = False, mkdir: bool = False):
        """Return the expected pose_estimation_output_dir.

        Spaces in model name are replaced with hyphens.
        Based on convention: / video_dir / Device_{}_Recording_{}_Model_{}

        Args:
            key: DataJoint key specifying a pairing of VideoRecording and Model.
            relative (bool): Report directory relative to get_dlc_processed_data_dir().
            mkdir (bool): Default False. Make directory if it doesn't exist.
        """
        video_filepath = find_full_path(
            get_dlc_root_data_dir(),
            (VideoRecording.File & key).fetch("file_path", limit=1)[0],
        )
        root_dir = find_root_directory(get_dlc_root_data_dir(), video_filepath.parent)
        recording_key = VideoRecording & key
        device = "-".join(
            str(v)
            for v in (_linking_module.Device & recording_key).fetch1("KEY").values()
        )
        if get_dlc_processed_data_dir():
            processed_dir = Path(get_dlc_processed_data_dir())
        else:  # if processed not provided, default to where video is
            processed_dir = root_dir

        output_dir = (
            processed_dir
            / video_filepath.parent.relative_to(root_dir)
            / (
                f'device_{device}_recording_{key["recording_id"]}_model_'
                + key["model_name"].replace(" ", "-")
            )
        )
        if mkdir:
            output_dir.mkdir(parents=True, exist_ok=True)
        return output_dir.relative_to(processed_dir) if relative else output_dir

    @classmethod
    def generate(
        cls,
        video_recording_key: dict,
        model_name: str,
        *,
        task_mode: str = None,
        analyze_videos_params: dict = None,
    ):
        """Insert PoseEstimationTask in inferred output dir.

        Based on the convention / video_dir / device_{}_recording_{}_model_{}

        Args:
            video_recording_key (dict): DataJoint key specifying a VideoRecording.

            model_name (str): Name of DLC model (from Model table) to be used for inference.
            task_mode (str): Default 'trigger' computation. Or 'load' existing results.
            analyze_videos_params (dict): Optional. Parameters passed to DLC's analyze_videos:
                videotype, gputouse, save_as_csv, batchsize, cropping, TFGPUinference,
                dynamic, robust_nframes, allow_growth, use_shelve
        """
        processed_dir = get_dlc_processed_data_dir()
        output_dir = cls.infer_output_dir(
            {**video_recording_key, "model_name": model_name},
            relative=False,
            mkdir=True,
        )

        if task_mode is None:
            try:
                _ = dlc_reader.PoseEstimation(output_dir)
            except FileNotFoundError:
                task_mode = "trigger"
            else:
                task_mode = "load"

        cls.insert1(
            {
                **video_recording_key,
                "model_name": model_name,
                "task_mode": task_mode,
                "pose_estimation_params": analyze_videos_params,
                "pose_estimation_output_dir": output_dir.relative_to(
                    processed_dir
                ).as_posix(),
            }
        )

    insert_estimation_task = generate


@schema
class PoseEstimation(dj.Computed):
    """Results of pose estimation.

    Attributes:
        PoseEstimationTask (foreign key): Pose Estimation Task key.
        post_estimation_time (datetime): time of generation of this set of DLC results.
    """

    definition = """
    -> PoseEstimationTask
    ---
    pose_estimation_time: datetime  # time of generation of this set of DLC results
    """

    class BodyPartPosition(dj.Part):
        """Position of individual body parts by frame index

        Attributes:
            PoseEstimation (foreign key): Pose Estimation key.
            Model.BodyPart (foreign key): Body Part key.
            frame_index (longblob): Frame index in model.
            x_pos (longblob): X position.
            y_pos (longblob): Y position.
            z_pos (longblob): Optional. Z position.
            likelihood (longblob): Model confidence."""

        definition = """ # uses DeepLabCut h5 output for body part position
        -> master
        -> Model.BodyPart
        ---
        frame_index : longblob     # frame index in model
        x_pos       : longblob
        y_pos       : longblob
        z_pos=null  : longblob
        likelihood  : longblob
        """

    def make(self, key):
        """.populate() method will launch training for each PoseEstimationTask"""
        # ID model and directories
        dlc_model_ = (Model & key).fetch1()
        task_mode, output_dir = (PoseEstimationTask & key).fetch1(
            "task_mode", "pose_estimation_output_dir"
        )
        if not output_dir:
            output_dir = PoseEstimationTask.infer_output_dir(
                key, relative=True, mkdir=True
            )
            # update pose_estimation_output_dir
            PoseEstimationTask.update1(
                {**key, "pose_estimation_output_dir": output_dir.as_posix()}
            )
        output_dir = find_full_path(get_dlc_root_data_dir(), output_dir)

        # Trigger PoseEstimation
        if task_mode == "trigger":
            # Triggering dlc for pose estimation required:
            # - project_path: full path to the directory containing the trained model
            # - video_filepaths: full paths to the video files for inference
            # - analyze_video_params: optional parameters to analyze video
            project_path = find_full_path(
                get_dlc_root_data_dir(), dlc_model_["project_path"]
            )
            video_relpaths = list((VideoRecording.File & key).fetch("file_path"))
            video_filepaths = [
                find_full_path(get_dlc_root_data_dir(), fp).as_posix()
                for fp in video_relpaths
            ]
            analyze_video_params = (PoseEstimationTask & key).fetch1(
                "pose_estimation_params"
            ) or {}

            @memoized_result(
                uniqueness_dict={
                    **analyze_video_params,
                    "project_path": dlc_model_["project_path"],
                    "shuffle": dlc_model_["shuffle"],
                    "trainingsetindex": dlc_model_["trainingsetindex"],
                    "video_filepaths": video_relpaths,
                },
                output_directory=output_dir,
            )
<<<<<<< HEAD
            def do_pose_estimation():
                dlc_reader.do_pose_estimation(
                    key,
                    video_filepaths,
                    dlc_model_,
                    project_path,
                    output_dir,
                    **analyze_video_params,
=======
            def do_analyze_videos():
                from deeplabcut.pose_estimation_tensorflow import analyze_videos

                # ---- Build and save DLC configuration (yaml) file ----
                dlc_config = dlc_model_["config_template"]
                dlc_project_path = Path(project_path)
                dlc_config["project_path"] = dlc_project_path.as_posix()

                # ---- Write config files ----
                # To output dir: Important for loading/parsing output in datajoint
                _ = dlc_reader.save_yaml(output_dir, dlc_config)
                # To project dir: Required by DLC to run the analyze_videos
                if dlc_project_path != output_dir:
                    config_filepath = dlc_reader.save_yaml(dlc_project_path, dlc_config)

                # ---- Take valid parameters for analyze_videos ----
                kwargs = {
                    k: v
                    for k, v in analyze_video_params.items()
                    if k in inspect.signature(analyze_videos).parameters
                }

                # ---- Trigger DLC prediction job ----
                analyze_videos(
                    config=config_filepath,
                    videos=video_filepaths,
                    shuffle=dlc_model_["shuffle"],
                    trainingsetindex=dlc_model_["trainingsetindex"],
                    destfolder=output_dir,
                    modelprefix=dlc_model_["model_prefix"],
                    **kwargs,
>>>>>>> 52175f47
                )

            do_analyze_videos()

        dlc_result = dlc_reader.PoseEstimation(output_dir)
        creation_time = datetime.fromtimestamp(dlc_result.creation_time).strftime(
            "%Y-%m-%d %H:%M:%S"
        )

        body_parts = [
            {
                **key,
                "body_part": k,
                "frame_index": np.arange(dlc_result.nframes),
                "x_pos": v["x"],
                "y_pos": v["y"],
                "z_pos": v.get("z"),
                "likelihood": v["likelihood"],
            }
            for k, v in dlc_result.data.items()
        ]

        self.insert1({**key, "pose_estimation_time": creation_time})
        self.BodyPartPosition.insert(body_parts)

    @classmethod
    def get_trajectory(cls, key: dict, body_parts: list = "all") -> pd.DataFrame:
        """Returns a pandas dataframe of coordinates of the specified body_part(s)

        Args:
            key (dict): A DataJoint query specifying one PoseEstimation entry.
            body_parts (list, optional): Body parts as a list. If "all", all joints

        Returns:
            df: multi index pandas dataframe with DLC scorer names, body_parts
                and x/y coordinates of each joint name for a camera_id, similar to
                 output of DLC dataframe. If 2D, z is set of zeros
        """
        model_name = key["model_name"]

        if body_parts == "all":
            body_parts = (cls.BodyPartPosition & key).fetch("body_part")
        elif not isinstance(body_parts, list):
            body_parts = list(body_parts)

        df = None
        for body_part in body_parts:
            x_pos, y_pos, z_pos, likelihood = (
                cls.BodyPartPosition & {"body_part": body_part}
            ).fetch1("x_pos", "y_pos", "z_pos", "likelihood")
            if not z_pos:
                z_pos = np.zeros_like(x_pos)

            a = np.vstack((x_pos, y_pos, z_pos, likelihood))
            a = a.T
            pdindex = pd.MultiIndex.from_product(
                [[model_name], [body_part], ["x", "y", "z", "likelihood"]],
                names=["scorer", "bodyparts", "coords"],
            )
            frame = pd.DataFrame(a, columns=pdindex, index=range(0, a.shape[0]))
            df = pd.concat([df, frame], axis=1)
        return df


@schema
class PoseEstimationReport(dj.Computed):
    definition = """
    -> PoseEstimation
    """

    class LabeledVideo(dj.Part):
        definition = """
        -> master
        -> VideoRecording.File
        ---
        labeled_video_path: varchar(255)
        """

    @property
    def key_source(self):
        return PoseEstimation & RecordingInfo

    def make(self, key):
        import deeplabcut

        # some default settings
        outputframerate = 5  # final labeled video will be 5 Hz

        dlc_model_ = (Model & key).fetch1()
        fps, nframes = (RecordingInfo & key).fetch1("fps", "nframes")
        output_dir = (PoseEstimationTask & key).fetch1("pose_estimation_output_dir")
        output_dir = find_full_path(get_dlc_root_data_dir(), output_dir)

        project_path = find_full_path(
            get_dlc_root_data_dir(), dlc_model_["project_path"]
        )
        dlc_config = project_path / "dj_dlc_config.yaml"

        entries = []
        for vkey in (VideoRecording.File & key).fetch("KEY"):
            video_file = (VideoRecording.File & vkey).fetch1("file_path")
            video_file = find_full_path(get_dlc_root_data_dir(), video_file)

            deeplabcut.create_labeled_video(
                config=dlc_config.as_posix(),
                videos=[video_file.as_posix()],
                shuffle=dlc_model_["shuffle"],
                trainingsetindex=dlc_model_["trainingsetindex"],
                destfolder=output_dir,
                Frames2plot=np.arange(0, nframes, int(fps / outputframerate)),
                outputframerate=outputframerate,
                displaycropped=True,
                draw_skeleton=True,
                save_frames=False,
            )

            labeled_video_path = next(
                output_dir.glob(f"{video_file.stem}*_labeled.mp4")
            )

            entries.append(
                {
                    **key,
                    **vkey,
                    "labeled_video_path": labeled_video_path.relative_to(
                        get_dlc_processed_data_dir()
                    ).as_posix(),
                }
            )

        self.insert1(key)
        self.LabeledVideo.insert(entries)


def str_to_bool(value) -> bool:
    """Return whether the provided string represents true. Otherwise false.

    Args:
        value (any): Any input

    Returns:
        bool (bool): True if value in ("y", "yes", "t", "true", "on", "1")
    """
    # Due to distutils equivalent depreciation in 3.10
    # Adopted from github.com/PostHog/posthog/blob/master/posthog/utils.py
    if not value:
        return False
    return str(value).lower() in ("y", "yes", "t", "true", "on", "1")
<|MERGE_RESOLUTION|>--- conflicted
+++ resolved
@@ -1,939 +1,928 @@
-"""
-Code adapted from the Mathis Lab
-MIT License Copyright (c) 2022 Mackenzie Mathis
-DataJoint Schema for DeepLabCut 2.x, Supports 2D and 3D DLC via triangulation.
-"""
-
-import datajoint as dj
-import os
-import csv
-from ruamel.yaml import YAML
-import inspect
-import importlib
-import numpy as np
-import pandas as pd
-from pathlib import Path
-from typing import Optional
-from datetime import datetime
-from element_interface.utils import find_full_path, find_root_directory, memoized_result
-from .readers import dlc_reader
-
-schema = dj.schema()
-_linking_module = None
-
-
-def activate(
-    model_schema_name: str,
-    *,
-    create_schema: bool = True,
-    create_tables: bool = True,
-    linking_module: bool = None,
-):
-    """Activate this schema.
-
-    Args:
-        model_schema_name (str): schema name on the database server
-        create_schema (bool): when True (default), create schema in the database if it
-                            does not yet exist.
-        create_tables (bool): when True (default), create schema tables in the database
-                             if they do not yet exist.
-        linking_module (str): a module (or name) containing the required dependencies.
-
-    Dependencies:
-    Upstream tables:
-        Session: A parent table to VideoRecording, identifying a recording session.
-        Equipment: A parent table to VideoRecording, identifying a recording device.
-    Functions:
-        get_dlc_root_data_dir(): Returns absolute path for root data director(y/ies)
-                                 with all behavioral recordings, as (list of) string(s).
-        get_dlc_processed_data_dir(): Optional. Returns absolute path for processed
-                                      data. Defaults to session video subfolder.
-    """
-
-    if isinstance(linking_module, str):
-        linking_module = importlib.import_module(linking_module)
-    assert inspect.ismodule(
-        linking_module
-    ), "The argument 'dependency' must be a module's name or a module"
-    assert hasattr(
-        linking_module, "get_dlc_root_data_dir"
-    ), "The linking module must specify a lookup function for a root data directory"
-
-    global _linking_module
-    _linking_module = linking_module
-
-    # activate
-    schema.activate(
-        model_schema_name,
-        create_schema=create_schema,
-        create_tables=create_tables,
-        add_objects=_linking_module.__dict__,
-    )
-
-
-# -------------- Functions required by element-deeplabcut ---------------
-
-
-def get_dlc_root_data_dir() -> list:
-    """Pulls relevant func from parent namespace to specify root data dir(s).
-
-    It is recommended that all paths in DataJoint Elements stored as relative
-    paths, with respect to some user-configured "root" director(y/ies). The
-    root(s) may vary between data modalities and user machines. Returns a full path
-    string or list of strings for possible root data directories.
-    """
-    root_directories = _linking_module.get_dlc_root_data_dir()
-    if isinstance(root_directories, (str, Path)):
-        root_directories = [root_directories]
-
-    if (
-        hasattr(_linking_module, "get_dlc_processed_data_dir")
-        and get_dlc_processed_data_dir() not in root_directories
-    ):
-        root_directories.append(_linking_module.get_dlc_processed_data_dir())
-
-    return root_directories
-
-
-def get_dlc_processed_data_dir() -> Optional[str]:
-    """Pulls relevant func from parent namespace. Defaults to DLC's project /videos/.
-
-    Method in parent namespace should provide a string to a directory where DLC output
-    files will be stored. If unspecified, output files will be stored in the
-    session directory 'videos' folder, per DeepLabCut default.
-    """
-    if hasattr(_linking_module, "get_dlc_processed_data_dir"):
-        return _linking_module.get_dlc_processed_data_dir()
-    else:
-        return None
-
-
-# ----------------------------- Table declarations ----------------------
-
-
-@schema
-class VideoRecording(dj.Manual):
-    """Set of video recordings for DLC inferences.
-
-    Attributes:
-        Session (foreign key): Session primary key.
-        recording_id (int): Unique recording ID.
-        Device (foreign key): Device table primary key, used for default output
-            directory path information.
-    """
-
-    definition = """
-    -> Session
-    recording_id: int
-    ---
-    -> Device
-    """
-
-    class File(dj.Part):
-        """File IDs and paths associated with a given recording_id
-
-        Attributes:
-            VideoRecording (foreign key): Video recording primary key.
-            file_path ( varchar(255) ): file path of video, relative to root data dir.
-        """
-
-        definition = """
-        -> master
-        file_id: int
-        ---
-        file_path: varchar(255)  # filepath of video, relative to root data directory
-        """
-
-
-@schema
-class RecordingInfo(dj.Imported):
-    """Automated table with video file metadata.
-
-    Attributes:
-        VideoRecording (foreign key): Video recording key.
-        px_height (smallint): Height in pixels.
-        px_width (smallint): Width in pixels.
-        nframes (int): Number of frames.
-        fps (int): Optional. Frames per second, Hz.
-        recording_datetime (datetime): Optional. Datetime for the start of recording.
-        recording_duration (float): video duration (s) from nframes / fps."""
-
-    definition = """
-    -> VideoRecording
-    ---
-    px_height                 : smallint  # height in pixels
-    px_width                  : smallint  # width in pixels
-    nframes                   : int  # number of frames 
-    fps = NULL                : int       # (Hz) frames per second
-    recording_datetime = NULL : datetime  # Datetime for the start of the recording
-    recording_duration        : float     # video duration (s) from nframes / fps
-    """
-
-    @property
-    def key_source(self):
-        """Defines order of keys for make function when called via `populate()`"""
-        return VideoRecording & VideoRecording.File
-
-    def make(self, key):
-        """Populates table with video metadata using CV2."""
-        import cv2
-
-        file_paths = (VideoRecording.File & key).fetch("file_path")
-
-        nframes = 0
-        px_height, px_width, fps = None, None, None
-
-        for file_path in file_paths:
-            file_path = (find_full_path(get_dlc_root_data_dir(), file_path)).as_posix()
-
-            cap = cv2.VideoCapture(file_path)
-            info = (
-                int(cap.get(cv2.CAP_PROP_FRAME_HEIGHT)),
-                int(cap.get(cv2.CAP_PROP_FRAME_WIDTH)),
-                int(cap.get(cv2.CAP_PROP_FPS)),
-            )
-            if px_height is not None:
-                assert (px_height, px_width, fps) == info
-            px_height, px_width, fps = info
-            nframes += int(cap.get(cv2.CAP_PROP_FRAME_COUNT))
-            cap.release()
-
-        self.insert1(
-            {
-                **key,
-                "px_height": px_height,
-                "px_width": px_width,
-                "nframes": nframes,
-                "fps": fps,
-                "recording_duration": nframes / fps,
-            }
-        )
-
-
-@schema
-class BodyPart(dj.Lookup):
-    """Body parts tracked by DeepLabCut models
-
-    Attributes:
-        body_part ( varchar(32) ): Body part short name.
-        body_part_description ( varchar(1000),optional ): Full description
-
-    """
-
-    definition = """
-    body_part                : varchar(32)
-    ---
-    body_part_description='' : varchar(1000)
-    """
-
-    @classmethod
-    def extract_new_body_parts(cls, dlc_config: dict, verbose: bool = True):
-        """Returns list of body parts present in dlc config, but not BodyPart table.
-
-        Args:
-            dlc_config ( varchar(255) ): Path to a config.y*ml.
-            verbose (bool): Default True. Print both existing and new items to console.
-        """
-        if not isinstance(dlc_config, dict):
-            dlc_config_fp = find_full_path(get_dlc_root_data_dir(), Path(dlc_config))
-            assert dlc_config_fp.exists() and dlc_config_fp.suffix in (
-                ".yml",
-                ".yaml",
-            ), f"dlc_config is neither dict nor filepath\n Check: {dlc_config_fp}"
-            if dlc_config_fp.suffix in (".yml", ".yaml"):
-                yaml = YAML(typ="safe", pure=True)
-                with open(dlc_config_fp, "rb") as f:
-                    dlc_config = yaml.load(f)
-        # -- Check and insert new BodyPart --
-        assert "bodyparts" in dlc_config, f"Found no bodyparts section in {dlc_config}"
-        tracked_body_parts = cls.fetch("body_part")
-        new_body_parts = np.setdiff1d(dlc_config["bodyparts"], tracked_body_parts)
-        if verbose:  # Added to silence duplicate prompt during `insert_new_model`
-            print(f"Existing body parts: {tracked_body_parts}")
-            print(f"New body parts: {new_body_parts}")
-        return new_body_parts
-
-    @classmethod
-    def insert_from_config(
-        cls, dlc_config: dict, descriptions: list = None, prompt=True
-    ):
-        """Insert all body parts from a config file.
-
-        Args:
-            dlc_config ( varchar(255) ): Path to a config.y*ml.
-            descriptions (list): Optional. List of strings describing new body parts.
-            prompt (bool): Optional, default True. Prompt for confirmation before insert.
-        """
-
-        # handle dlc_config being a yaml file
-        new_body_parts = cls.extract_new_body_parts(dlc_config, verbose=False)
-        if new_body_parts is not None:  # Required bc np.array is ambiguous as bool
-            if descriptions:
-                assert len(descriptions) == len(new_body_parts), (
-                    "Descriptions list does not match "
-                    + " the number of new_body_parts"
-                )
-                print(f"New descriptions: {descriptions}")
-            if descriptions is None:
-                descriptions = ["" for x in range(len(new_body_parts))]
-
-            if (
-                prompt
-                and dj.utils.user_choice(
-                    f"Insert {len(new_body_parts)} new body " + "part(s)?"
-                )
-                != "yes"
-            ):
-                print("Canceled insert.")
-                return
-            cls.insert(
-                [
-                    {"body_part": b, "body_part_description": d}
-                    for b, d in zip(new_body_parts, descriptions)
-                ]
-            )
-
-
-@schema
-class Model(dj.Manual):
-    """DeepLabCut Models applied to generate pose estimations.
-
-    Attributes:
-        model_name ( varchar(64) ): User-friendly model name.
-        task ( varchar(32) ): Task in the config yaml.
-        date ( varchar(16) ): Date in the config yaml.
-        iteration (int): Iteration/version of this model.
-        snapshotindex (int): Which snapshot for prediction (if -1, latest).
-        shuffle (int): Which shuffle of the training dataset.
-        trainingsetindex (int): Which training set fraction to generate model.
-        scorer ( varchar(64) ): Scorer/network name - DLC's GetScorerName().
-        config_template (longblob): Dictionary of the config for analyze_videos().
-        project_path ( varchar(255) ): DLC's project_path in config relative to root.
-        model_prefix ( varchar(32) ): Optional. Prefix for model files.
-        model_description ( varchar(300) ): Optional. User-entered description.
-        TrainingParamSet (foreign key): Optional. Training parameters primary key.
-
-    Note:
-        Models are uniquely identified by the union of task, date, iteration, shuffle,
-        snapshotindex, and trainingsetindex.
-    """
-
-    definition = """
-    model_name           : varchar(64)  # User-friendly model name
-    ---
-    task                 : varchar(32)  # Task in the config yaml
-    date                 : varchar(16)  # Date in the config yaml
-    iteration            : int          # Iteration/version of this model
-    snapshotindex        : int          # which snapshot for prediction (if -1, latest)
-    shuffle              : int          # Shuffle (1) or not (0)
-    trainingsetindex     : int          # Index of training fraction list in config.yaml
-    unique index (task, date, iteration, shuffle, snapshotindex, trainingsetindex)
-    scorer               : varchar(64)  # Scorer/network name - DLC's GetScorerName()
-    config_template      : longblob     # Dictionary of the config for analyze_videos()
-    project_path         : varchar(255) # DLC's project_path in config relative to root
-    model_prefix=''      : varchar(32)
-    model_description='' : varchar(300)
-    -> [nullable] train.TrainingParamSet
-    """
-    # project_path is the only item required downstream in the pose schema
-
-    class BodyPart(dj.Part):
-        """Body parts associated with a given model
-
-        Attributes:
-            body_part ( varchar(32) ): Short name. Also called joint.
-            body_part_description ( varchar(1000) ): Optional. Longer description."""
-
-        definition = """
-        -> master
-        -> BodyPart
-        """
-
-    @classmethod
-    def insert_new_model(
-        cls,
-        model_name: str,
-        dlc_config,
-        *,
-        shuffle: int,
-        trainingsetindex,
-        model_description="",
-        model_prefix="",
-        paramset_idx: int = None,
-        prompt=True,
-        params=None,
-    ):
-        """Insert new model into the dlc.Model table.
-
-        Args:
-            model_name (str): User-friendly name for this model.
-            dlc_config ( varchar(255) ): Path to a config.y*ml.
-            shuffle (int): Which shuffle of the training dataset.
-            trainingsetindex (int): Index of training fraction list in config.yaml.
-            model_description (str): Optional. Description of this model.
-            model_prefix (str): Optional. Filename prefix used across DLC project
-            paramset_idx (int): Optional. Index from the TrainingParamSet table
-            prompt (bool): Optional. Prompt the user with all info before inserting.
-            params (dict): Optional. If dlc_config is path, dict of override items
-        """
-
-        from deeplabcut.utils.auxiliaryfunctions import GetScorerName  # isort:skip
-
-        # handle dlc_config being a yaml file
-        dlc_config_fp = find_full_path(get_dlc_root_data_dir(), Path(dlc_config))
-        assert dlc_config_fp.exists(), (
-            "dlc_config is not a filepath" + f"\n Check: {dlc_config_fp}"
-        )
-        if dlc_config_fp.suffix in (".yml", ".yaml"):
-            yaml = YAML(typ="safe", pure=True)
-            with open(dlc_config_fp, "rb") as f:
-                dlc_config = yaml.load(f)
-        if isinstance(params, dict):
-            dlc_config.update(params)
-
-        # ---- Get and resolve project path ----
-        project_path = dlc_config_fp.parent
-        dlc_config["project_path"] = project_path.as_posix()  # update if different
-        root_dir = find_root_directory(get_dlc_root_data_dir(), project_path)
-
-        # ---- Verify config ----
-        needed_attributes = [
-            "Task",
-            "date",
-            "iteration",
-            "snapshotindex",
-            "TrainingFraction",
-        ]
-        for attribute in needed_attributes:
-            assert attribute in dlc_config, f"Couldn't find {attribute} in config"
-
-        # ---- Get scorer name ----
-        # "or 'f'" below covers case where config returns None. str_to_bool handles else
-        scorer_legacy = str_to_bool(dlc_config.get("scorer_legacy", "f"))
-
-        dlc_scorer = GetScorerName(
-            cfg=dlc_config,
-            shuffle=shuffle,
-            trainFraction=dlc_config["TrainingFraction"][int(trainingsetindex)],
-            modelprefix=model_prefix,
-        )[scorer_legacy]
-        if dlc_config["snapshotindex"] == -1:
-            dlc_scorer = "".join(dlc_scorer.split("_")[:-1])
-
-        # ---- Insert ----
-        model_dict = {
-            "model_name": model_name,
-            "model_description": model_description,
-            "scorer": dlc_scorer,
-            "task": dlc_config["Task"],
-            "date": dlc_config["date"],
-            "iteration": dlc_config["iteration"],
-            "snapshotindex": dlc_config["snapshotindex"],
-            "shuffle": shuffle,
-            "trainingsetindex": int(trainingsetindex),
-            "project_path": project_path.relative_to(root_dir).as_posix(),
-            "paramset_idx": paramset_idx,
-            "config_template": dlc_config,
-        }
-
-        # -- prompt for confirmation --
-        if prompt:
-            print("--- DLC Model specification to be inserted ---")
-            for k, v in model_dict.items():
-                if k != "config_template":
-                    print("\t{}: {}".format(k, v))
-                else:
-                    print("\t-- Template/Contents of config.yaml --")
-                    for k, v in model_dict["config_template"].items():
-                        print("\t\t{}: {}".format(k, v))
-
-        if (
-            prompt
-            and dj.utils.user_choice("Proceed with new DLC model insert?") != "yes"
-        ):
-            print("Canceled insert.")
-            return
-
-        def _do_insert():
-            cls.insert1(model_dict)
-            # Returns array, so check size for unambiguous truth value
-            if BodyPart.extract_new_body_parts(dlc_config, verbose=False).size > 0:
-                BodyPart.insert_from_config(dlc_config, prompt=prompt)
-            cls.BodyPart.insert((model_name, bp) for bp in dlc_config["bodyparts"])
-
-        # ____ Insert into table ----
-        if cls.connection.in_transaction:
-            _do_insert()
-        else:
-            with cls.connection.transaction:
-                _do_insert()
-
-
-@schema
-class ModelEvaluation(dj.Computed):
-    """Performance characteristics model calculated by `deeplabcut.evaluate_network`
-
-    Attributes:
-        Model (foreign key): Model name.
-        train_iterations (int): Training iterations.
-        train_error (float): Optional. Train error (px).
-        test_error (float): Optional. Test error (px).
-        p_cutoff (float): Optional. p-cutoff used.
-        train_error_p (float): Optional. Train error with p-cutoff.
-        test_error_p (float): Optional. Test error with p-cutoff."""
-
-    definition = """
-    -> Model
-    ---
-    train_iterations   : int   # Training iterations
-    train_error=null   : float # Train error (px)
-    test_error=null    : float # Test error (px)
-    p_cutoff=null      : float # p-cutoff used
-    train_error_p=null : float # Train error with p-cutoff
-    test_error_p=null  : float # Test error with p-cutoff
-    """
-
-    def make(self, key):
-        from deeplabcut import evaluate_network  # isort:skip
-        from deeplabcut.utils.auxiliaryfunctions import (
-            get_evaluation_folder,
-        )  # isort:skip
-
-        """.populate() method will launch evaluation for each unique entry in Model."""
-        dlc_config, project_path, model_prefix, shuffle, trainingsetindex = (
-            Model & key
-        ).fetch1(
-            "config_template",
-            "project_path",
-            "model_prefix",
-            "shuffle",
-            "trainingsetindex",
-        )
-
-        project_path = find_full_path(get_dlc_root_data_dir(), project_path)
-        yml_path, _ = dlc_reader.read_yaml(project_path)
-
-        evaluate_network(
-            yml_path,
-            Shuffles=[shuffle],  # this needs to be a list
-            trainingsetindex=trainingsetindex,
-            comparisonbodyparts="all",
-        )
-
-        eval_folder = get_evaluation_folder(
-            trainFraction=dlc_config["TrainingFraction"][trainingsetindex],
-            shuffle=shuffle,
-            cfg=dlc_config,
-            modelprefix=model_prefix,
-        )
-        eval_path = project_path / eval_folder
-        assert eval_path.exists(), f"Couldn't find evaluation folder:\n{eval_path}"
-
-        eval_csvs = list(eval_path.glob("*csv"))
-        max_modified_time = 0
-        for eval_csv in eval_csvs:
-            modified_time = os.path.getmtime(eval_csv)
-            if modified_time > max_modified_time:
-                eval_csv_latest = eval_csv
-        with open(eval_csv_latest, newline="") as f:
-            results = list(csv.DictReader(f, delimiter=","))[0]
-        # in testing, test_error_p returned empty string
-        self.insert1(
-            dict(
-                key,
-                train_iterations=results["Training iterations:"],
-                train_error=results[" Train error(px)"],
-                test_error=results[" Test error(px)"],
-                p_cutoff=results["p-cutoff used"],
-                train_error_p=results["Train error with p-cutoff"],
-                test_error_p=results["Test error with p-cutoff"],
-            )
-        )
-
-
-@schema
-class PoseEstimationTask(dj.Manual):
-    """Staging table for pairing of video recording and model before inference.
-
-    Attributes:
-        VideoRecording (foreign key): Video recording key.
-        Model (foreign key): Model name.
-        task_mode (load or trigger): Optional. Default load. Or trigger computation.
-        pose_estimation_output_dir ( varchar(255) ): Optional. Output dir relative to
-                                                     get_dlc_root_data_dir.
-        pose_estimation_params (longblob): Optional. Params for DLC's analyze_videos
-                                           params, if not default."""
-
-    definition = """
-    -> VideoRecording                           # Session -> Recording + File part table
-    -> Model                                    # Must specify a DLC project_path
-    ---
-    task_mode='load' : enum('load', 'trigger')  # load results or trigger computation
-    pose_estimation_output_dir='': varchar(255) # output dir relative to the root dir
-    pose_estimation_params=null  : longblob     # analyze_videos params, if not default
-    """
-
-    @classmethod
-    def infer_output_dir(cls, key: dict, relative: bool = False, mkdir: bool = False):
-        """Return the expected pose_estimation_output_dir.
-
-        Spaces in model name are replaced with hyphens.
-        Based on convention: / video_dir / Device_{}_Recording_{}_Model_{}
-
-        Args:
-            key: DataJoint key specifying a pairing of VideoRecording and Model.
-            relative (bool): Report directory relative to get_dlc_processed_data_dir().
-            mkdir (bool): Default False. Make directory if it doesn't exist.
-        """
-        video_filepath = find_full_path(
-            get_dlc_root_data_dir(),
-            (VideoRecording.File & key).fetch("file_path", limit=1)[0],
-        )
-        root_dir = find_root_directory(get_dlc_root_data_dir(), video_filepath.parent)
-        recording_key = VideoRecording & key
-        device = "-".join(
-            str(v)
-            for v in (_linking_module.Device & recording_key).fetch1("KEY").values()
-        )
-        if get_dlc_processed_data_dir():
-            processed_dir = Path(get_dlc_processed_data_dir())
-        else:  # if processed not provided, default to where video is
-            processed_dir = root_dir
-
-        output_dir = (
-            processed_dir
-            / video_filepath.parent.relative_to(root_dir)
-            / (
-                f'device_{device}_recording_{key["recording_id"]}_model_'
-                + key["model_name"].replace(" ", "-")
-            )
-        )
-        if mkdir:
-            output_dir.mkdir(parents=True, exist_ok=True)
-        return output_dir.relative_to(processed_dir) if relative else output_dir
-
-    @classmethod
-    def generate(
-        cls,
-        video_recording_key: dict,
-        model_name: str,
-        *,
-        task_mode: str = None,
-        analyze_videos_params: dict = None,
-    ):
-        """Insert PoseEstimationTask in inferred output dir.
-
-        Based on the convention / video_dir / device_{}_recording_{}_model_{}
-
-        Args:
-            video_recording_key (dict): DataJoint key specifying a VideoRecording.
-
-            model_name (str): Name of DLC model (from Model table) to be used for inference.
-            task_mode (str): Default 'trigger' computation. Or 'load' existing results.
-            analyze_videos_params (dict): Optional. Parameters passed to DLC's analyze_videos:
-                videotype, gputouse, save_as_csv, batchsize, cropping, TFGPUinference,
-                dynamic, robust_nframes, allow_growth, use_shelve
-        """
-        processed_dir = get_dlc_processed_data_dir()
-        output_dir = cls.infer_output_dir(
-            {**video_recording_key, "model_name": model_name},
-            relative=False,
-            mkdir=True,
-        )
-
-        if task_mode is None:
-            try:
-                _ = dlc_reader.PoseEstimation(output_dir)
-            except FileNotFoundError:
-                task_mode = "trigger"
-            else:
-                task_mode = "load"
-
-        cls.insert1(
-            {
-                **video_recording_key,
-                "model_name": model_name,
-                "task_mode": task_mode,
-                "pose_estimation_params": analyze_videos_params,
-                "pose_estimation_output_dir": output_dir.relative_to(
-                    processed_dir
-                ).as_posix(),
-            }
-        )
-
-    insert_estimation_task = generate
-
-
-@schema
-class PoseEstimation(dj.Computed):
-    """Results of pose estimation.
-
-    Attributes:
-        PoseEstimationTask (foreign key): Pose Estimation Task key.
-        post_estimation_time (datetime): time of generation of this set of DLC results.
-    """
-
-    definition = """
-    -> PoseEstimationTask
-    ---
-    pose_estimation_time: datetime  # time of generation of this set of DLC results
-    """
-
-    class BodyPartPosition(dj.Part):
-        """Position of individual body parts by frame index
-
-        Attributes:
-            PoseEstimation (foreign key): Pose Estimation key.
-            Model.BodyPart (foreign key): Body Part key.
-            frame_index (longblob): Frame index in model.
-            x_pos (longblob): X position.
-            y_pos (longblob): Y position.
-            z_pos (longblob): Optional. Z position.
-            likelihood (longblob): Model confidence."""
-
-        definition = """ # uses DeepLabCut h5 output for body part position
-        -> master
-        -> Model.BodyPart
-        ---
-        frame_index : longblob     # frame index in model
-        x_pos       : longblob
-        y_pos       : longblob
-        z_pos=null  : longblob
-        likelihood  : longblob
-        """
-
-    def make(self, key):
-        """.populate() method will launch training for each PoseEstimationTask"""
-        # ID model and directories
-        dlc_model_ = (Model & key).fetch1()
-        task_mode, output_dir = (PoseEstimationTask & key).fetch1(
-            "task_mode", "pose_estimation_output_dir"
-        )
-        if not output_dir:
-            output_dir = PoseEstimationTask.infer_output_dir(
-                key, relative=True, mkdir=True
-            )
-            # update pose_estimation_output_dir
-            PoseEstimationTask.update1(
-                {**key, "pose_estimation_output_dir": output_dir.as_posix()}
-            )
-        output_dir = find_full_path(get_dlc_root_data_dir(), output_dir)
-
-        # Trigger PoseEstimation
-        if task_mode == "trigger":
-            # Triggering dlc for pose estimation required:
-            # - project_path: full path to the directory containing the trained model
-            # - video_filepaths: full paths to the video files for inference
-            # - analyze_video_params: optional parameters to analyze video
-            project_path = find_full_path(
-                get_dlc_root_data_dir(), dlc_model_["project_path"]
-            )
-            video_relpaths = list((VideoRecording.File & key).fetch("file_path"))
-            video_filepaths = [
-                find_full_path(get_dlc_root_data_dir(), fp).as_posix()
-                for fp in video_relpaths
-            ]
-            analyze_video_params = (PoseEstimationTask & key).fetch1(
-                "pose_estimation_params"
-            ) or {}
-
-            @memoized_result(
-                uniqueness_dict={
-                    **analyze_video_params,
-                    "project_path": dlc_model_["project_path"],
-                    "shuffle": dlc_model_["shuffle"],
-                    "trainingsetindex": dlc_model_["trainingsetindex"],
-                    "video_filepaths": video_relpaths,
-                },
-                output_directory=output_dir,
-            )
-<<<<<<< HEAD
-            def do_pose_estimation():
-                dlc_reader.do_pose_estimation(
-                    key,
-                    video_filepaths,
-                    dlc_model_,
-                    project_path,
-                    output_dir,
-                    **analyze_video_params,
-=======
-            def do_analyze_videos():
-                from deeplabcut.pose_estimation_tensorflow import analyze_videos
-
-                # ---- Build and save DLC configuration (yaml) file ----
-                dlc_config = dlc_model_["config_template"]
-                dlc_project_path = Path(project_path)
-                dlc_config["project_path"] = dlc_project_path.as_posix()
-
-                # ---- Write config files ----
-                # To output dir: Important for loading/parsing output in datajoint
-                _ = dlc_reader.save_yaml(output_dir, dlc_config)
-                # To project dir: Required by DLC to run the analyze_videos
-                if dlc_project_path != output_dir:
-                    config_filepath = dlc_reader.save_yaml(dlc_project_path, dlc_config)
-
-                # ---- Take valid parameters for analyze_videos ----
-                kwargs = {
-                    k: v
-                    for k, v in analyze_video_params.items()
-                    if k in inspect.signature(analyze_videos).parameters
-                }
-
-                # ---- Trigger DLC prediction job ----
-                analyze_videos(
-                    config=config_filepath,
-                    videos=video_filepaths,
-                    shuffle=dlc_model_["shuffle"],
-                    trainingsetindex=dlc_model_["trainingsetindex"],
-                    destfolder=output_dir,
-                    modelprefix=dlc_model_["model_prefix"],
-                    **kwargs,
->>>>>>> 52175f47
-                )
-
-            do_analyze_videos()
-
-        dlc_result = dlc_reader.PoseEstimation(output_dir)
-        creation_time = datetime.fromtimestamp(dlc_result.creation_time).strftime(
-            "%Y-%m-%d %H:%M:%S"
-        )
-
-        body_parts = [
-            {
-                **key,
-                "body_part": k,
-                "frame_index": np.arange(dlc_result.nframes),
-                "x_pos": v["x"],
-                "y_pos": v["y"],
-                "z_pos": v.get("z"),
-                "likelihood": v["likelihood"],
-            }
-            for k, v in dlc_result.data.items()
-        ]
-
-        self.insert1({**key, "pose_estimation_time": creation_time})
-        self.BodyPartPosition.insert(body_parts)
-
-    @classmethod
-    def get_trajectory(cls, key: dict, body_parts: list = "all") -> pd.DataFrame:
-        """Returns a pandas dataframe of coordinates of the specified body_part(s)
-
-        Args:
-            key (dict): A DataJoint query specifying one PoseEstimation entry.
-            body_parts (list, optional): Body parts as a list. If "all", all joints
-
-        Returns:
-            df: multi index pandas dataframe with DLC scorer names, body_parts
-                and x/y coordinates of each joint name for a camera_id, similar to
-                 output of DLC dataframe. If 2D, z is set of zeros
-        """
-        model_name = key["model_name"]
-
-        if body_parts == "all":
-            body_parts = (cls.BodyPartPosition & key).fetch("body_part")
-        elif not isinstance(body_parts, list):
-            body_parts = list(body_parts)
-
-        df = None
-        for body_part in body_parts:
-            x_pos, y_pos, z_pos, likelihood = (
-                cls.BodyPartPosition & {"body_part": body_part}
-            ).fetch1("x_pos", "y_pos", "z_pos", "likelihood")
-            if not z_pos:
-                z_pos = np.zeros_like(x_pos)
-
-            a = np.vstack((x_pos, y_pos, z_pos, likelihood))
-            a = a.T
-            pdindex = pd.MultiIndex.from_product(
-                [[model_name], [body_part], ["x", "y", "z", "likelihood"]],
-                names=["scorer", "bodyparts", "coords"],
-            )
-            frame = pd.DataFrame(a, columns=pdindex, index=range(0, a.shape[0]))
-            df = pd.concat([df, frame], axis=1)
-        return df
-
-
-@schema
-class PoseEstimationReport(dj.Computed):
-    definition = """
-    -> PoseEstimation
-    """
-
-    class LabeledVideo(dj.Part):
-        definition = """
-        -> master
-        -> VideoRecording.File
-        ---
-        labeled_video_path: varchar(255)
-        """
-
-    @property
-    def key_source(self):
-        return PoseEstimation & RecordingInfo
-
-    def make(self, key):
-        import deeplabcut
-
-        # some default settings
-        outputframerate = 5  # final labeled video will be 5 Hz
-
-        dlc_model_ = (Model & key).fetch1()
-        fps, nframes = (RecordingInfo & key).fetch1("fps", "nframes")
-        output_dir = (PoseEstimationTask & key).fetch1("pose_estimation_output_dir")
-        output_dir = find_full_path(get_dlc_root_data_dir(), output_dir)
-
-        project_path = find_full_path(
-            get_dlc_root_data_dir(), dlc_model_["project_path"]
-        )
-        dlc_config = project_path / "dj_dlc_config.yaml"
-
-        entries = []
-        for vkey in (VideoRecording.File & key).fetch("KEY"):
-            video_file = (VideoRecording.File & vkey).fetch1("file_path")
-            video_file = find_full_path(get_dlc_root_data_dir(), video_file)
-
-            deeplabcut.create_labeled_video(
-                config=dlc_config.as_posix(),
-                videos=[video_file.as_posix()],
-                shuffle=dlc_model_["shuffle"],
-                trainingsetindex=dlc_model_["trainingsetindex"],
-                destfolder=output_dir,
-                Frames2plot=np.arange(0, nframes, int(fps / outputframerate)),
-                outputframerate=outputframerate,
-                displaycropped=True,
-                draw_skeleton=True,
-                save_frames=False,
-            )
-
-            labeled_video_path = next(
-                output_dir.glob(f"{video_file.stem}*_labeled.mp4")
-            )
-
-            entries.append(
-                {
-                    **key,
-                    **vkey,
-                    "labeled_video_path": labeled_video_path.relative_to(
-                        get_dlc_processed_data_dir()
-                    ).as_posix(),
-                }
-            )
-
-        self.insert1(key)
-        self.LabeledVideo.insert(entries)
-
-
-def str_to_bool(value) -> bool:
-    """Return whether the provided string represents true. Otherwise false.
-
-    Args:
-        value (any): Any input
-
-    Returns:
-        bool (bool): True if value in ("y", "yes", "t", "true", "on", "1")
-    """
-    # Due to distutils equivalent depreciation in 3.10
-    # Adopted from github.com/PostHog/posthog/blob/master/posthog/utils.py
-    if not value:
-        return False
-    return str(value).lower() in ("y", "yes", "t", "true", "on", "1")
+"""
+Code adapted from the Mathis Lab
+MIT License Copyright (c) 2022 Mackenzie Mathis
+DataJoint Schema for DeepLabCut 2.x, Supports 2D and 3D DLC via triangulation.
+"""
+
+import datajoint as dj
+import os
+import csv
+from ruamel.yaml import YAML
+import inspect
+import importlib
+import numpy as np
+import pandas as pd
+from pathlib import Path
+from typing import Optional
+from datetime import datetime
+from element_interface.utils import find_full_path, find_root_directory, memoized_result
+from .readers import dlc_reader
+
+schema = dj.schema()
+_linking_module = None
+
+
+def activate(
+    model_schema_name: str,
+    *,
+    create_schema: bool = True,
+    create_tables: bool = True,
+    linking_module: bool = None,
+):
+    """Activate this schema.
+
+    Args:
+        model_schema_name (str): schema name on the database server
+        create_schema (bool): when True (default), create schema in the database if it
+                            does not yet exist.
+        create_tables (bool): when True (default), create schema tables in the database
+                             if they do not yet exist.
+        linking_module (str): a module (or name) containing the required dependencies.
+
+    Dependencies:
+    Upstream tables:
+        Session: A parent table to VideoRecording, identifying a recording session.
+        Equipment: A parent table to VideoRecording, identifying a recording device.
+    Functions:
+        get_dlc_root_data_dir(): Returns absolute path for root data director(y/ies)
+                                 with all behavioral recordings, as (list of) string(s).
+        get_dlc_processed_data_dir(): Optional. Returns absolute path for processed
+                                      data. Defaults to session video subfolder.
+    """
+
+    if isinstance(linking_module, str):
+        linking_module = importlib.import_module(linking_module)
+    assert inspect.ismodule(
+        linking_module
+    ), "The argument 'dependency' must be a module's name or a module"
+    assert hasattr(
+        linking_module, "get_dlc_root_data_dir"
+    ), "The linking module must specify a lookup function for a root data directory"
+
+    global _linking_module
+    _linking_module = linking_module
+
+    # activate
+    schema.activate(
+        model_schema_name,
+        create_schema=create_schema,
+        create_tables=create_tables,
+        add_objects=_linking_module.__dict__,
+    )
+
+
+# -------------- Functions required by element-deeplabcut ---------------
+
+
+def get_dlc_root_data_dir() -> list:
+    """Pulls relevant func from parent namespace to specify root data dir(s).
+
+    It is recommended that all paths in DataJoint Elements stored as relative
+    paths, with respect to some user-configured "root" director(y/ies). The
+    root(s) may vary between data modalities and user machines. Returns a full path
+    string or list of strings for possible root data directories.
+    """
+    root_directories = _linking_module.get_dlc_root_data_dir()
+    if isinstance(root_directories, (str, Path)):
+        root_directories = [root_directories]
+
+    if (
+        hasattr(_linking_module, "get_dlc_processed_data_dir")
+        and get_dlc_processed_data_dir() not in root_directories
+    ):
+        root_directories.append(_linking_module.get_dlc_processed_data_dir())
+
+    return root_directories
+
+
+def get_dlc_processed_data_dir() -> Optional[str]:
+    """Pulls relevant func from parent namespace. Defaults to DLC's project /videos/.
+
+    Method in parent namespace should provide a string to a directory where DLC output
+    files will be stored. If unspecified, output files will be stored in the
+    session directory 'videos' folder, per DeepLabCut default.
+    """
+    if hasattr(_linking_module, "get_dlc_processed_data_dir"):
+        return _linking_module.get_dlc_processed_data_dir()
+    else:
+        return None
+
+
+# ----------------------------- Table declarations ----------------------
+
+
+@schema
+class VideoRecording(dj.Manual):
+    """Set of video recordings for DLC inferences.
+
+    Attributes:
+        Session (foreign key): Session primary key.
+        recording_id (int): Unique recording ID.
+        Device (foreign key): Device table primary key, used for default output
+            directory path information.
+    """
+
+    definition = """
+    -> Session
+    recording_id: int
+    ---
+    -> Device
+    """
+
+    class File(dj.Part):
+        """File IDs and paths associated with a given recording_id
+
+        Attributes:
+            VideoRecording (foreign key): Video recording primary key.
+            file_path ( varchar(255) ): file path of video, relative to root data dir.
+        """
+
+        definition = """
+        -> master
+        file_id: int
+        ---
+        file_path: varchar(255)  # filepath of video, relative to root data directory
+        """
+
+
+@schema
+class RecordingInfo(dj.Imported):
+    """Automated table with video file metadata.
+
+    Attributes:
+        VideoRecording (foreign key): Video recording key.
+        px_height (smallint): Height in pixels.
+        px_width (smallint): Width in pixels.
+        nframes (int): Number of frames.
+        fps (int): Optional. Frames per second, Hz.
+        recording_datetime (datetime): Optional. Datetime for the start of recording.
+        recording_duration (float): video duration (s) from nframes / fps."""
+
+    definition = """
+    -> VideoRecording
+    ---
+    px_height                 : smallint  # height in pixels
+    px_width                  : smallint  # width in pixels
+    nframes                   : int  # number of frames 
+    fps = NULL                : int       # (Hz) frames per second
+    recording_datetime = NULL : datetime  # Datetime for the start of the recording
+    recording_duration        : float     # video duration (s) from nframes / fps
+    """
+
+    @property
+    def key_source(self):
+        """Defines order of keys for make function when called via `populate()`"""
+        return VideoRecording & VideoRecording.File
+
+    def make(self, key):
+        """Populates table with video metadata using CV2."""
+        import cv2
+
+        file_paths = (VideoRecording.File & key).fetch("file_path")
+
+        nframes = 0
+        px_height, px_width, fps = None, None, None
+
+        for file_path in file_paths:
+            file_path = (find_full_path(get_dlc_root_data_dir(), file_path)).as_posix()
+
+            cap = cv2.VideoCapture(file_path)
+            info = (
+                int(cap.get(cv2.CAP_PROP_FRAME_HEIGHT)),
+                int(cap.get(cv2.CAP_PROP_FRAME_WIDTH)),
+                int(cap.get(cv2.CAP_PROP_FPS)),
+            )
+            if px_height is not None:
+                assert (px_height, px_width, fps) == info
+            px_height, px_width, fps = info
+            nframes += int(cap.get(cv2.CAP_PROP_FRAME_COUNT))
+            cap.release()
+
+        self.insert1(
+            {
+                **key,
+                "px_height": px_height,
+                "px_width": px_width,
+                "nframes": nframes,
+                "fps": fps,
+                "recording_duration": nframes / fps,
+            }
+        )
+
+
+@schema
+class BodyPart(dj.Lookup):
+    """Body parts tracked by DeepLabCut models
+
+    Attributes:
+        body_part ( varchar(32) ): Body part short name.
+        body_part_description ( varchar(1000),optional ): Full description
+
+    """
+
+    definition = """
+    body_part                : varchar(32)
+    ---
+    body_part_description='' : varchar(1000)
+    """
+
+    @classmethod
+    def extract_new_body_parts(cls, dlc_config: dict, verbose: bool = True):
+        """Returns list of body parts present in dlc config, but not BodyPart table.
+
+        Args:
+            dlc_config ( varchar(255) ): Path to a config.y*ml.
+            verbose (bool): Default True. Print both existing and new items to console.
+        """
+        if not isinstance(dlc_config, dict):
+            dlc_config_fp = find_full_path(get_dlc_root_data_dir(), Path(dlc_config))
+            assert dlc_config_fp.exists() and dlc_config_fp.suffix in (
+                ".yml",
+                ".yaml",
+            ), f"dlc_config is neither dict nor filepath\n Check: {dlc_config_fp}"
+            if dlc_config_fp.suffix in (".yml", ".yaml"):
+                yaml = YAML(typ="safe", pure=True)
+                with open(dlc_config_fp, "rb") as f:
+                    dlc_config = yaml.load(f)
+        # -- Check and insert new BodyPart --
+        assert "bodyparts" in dlc_config, f"Found no bodyparts section in {dlc_config}"
+        tracked_body_parts = cls.fetch("body_part")
+        new_body_parts = np.setdiff1d(dlc_config["bodyparts"], tracked_body_parts)
+        if verbose:  # Added to silence duplicate prompt during `insert_new_model`
+            print(f"Existing body parts: {tracked_body_parts}")
+            print(f"New body parts: {new_body_parts}")
+        return new_body_parts
+
+    @classmethod
+    def insert_from_config(
+        cls, dlc_config: dict, descriptions: list = None, prompt=True
+    ):
+        """Insert all body parts from a config file.
+
+        Args:
+            dlc_config ( varchar(255) ): Path to a config.y*ml.
+            descriptions (list): Optional. List of strings describing new body parts.
+            prompt (bool): Optional, default True. Prompt for confirmation before insert.
+        """
+
+        # handle dlc_config being a yaml file
+        new_body_parts = cls.extract_new_body_parts(dlc_config, verbose=False)
+        if new_body_parts is not None:  # Required bc np.array is ambiguous as bool
+            if descriptions:
+                assert len(descriptions) == len(new_body_parts), (
+                    "Descriptions list does not match "
+                    + " the number of new_body_parts"
+                )
+                print(f"New descriptions: {descriptions}")
+            if descriptions is None:
+                descriptions = ["" for x in range(len(new_body_parts))]
+
+            if (
+                prompt
+                and dj.utils.user_choice(
+                    f"Insert {len(new_body_parts)} new body " + "part(s)?"
+                )
+                != "yes"
+            ):
+                print("Canceled insert.")
+                return
+            cls.insert(
+                [
+                    {"body_part": b, "body_part_description": d}
+                    for b, d in zip(new_body_parts, descriptions)
+                ]
+            )
+
+
+@schema
+class Model(dj.Manual):
+    """DeepLabCut Models applied to generate pose estimations.
+
+    Attributes:
+        model_name ( varchar(64) ): User-friendly model name.
+        task ( varchar(32) ): Task in the config yaml.
+        date ( varchar(16) ): Date in the config yaml.
+        iteration (int): Iteration/version of this model.
+        snapshotindex (int): Which snapshot for prediction (if -1, latest).
+        shuffle (int): Which shuffle of the training dataset.
+        trainingsetindex (int): Which training set fraction to generate model.
+        scorer ( varchar(64) ): Scorer/network name - DLC's GetScorerName().
+        config_template (longblob): Dictionary of the config for analyze_videos().
+        project_path ( varchar(255) ): DLC's project_path in config relative to root.
+        model_prefix ( varchar(32) ): Optional. Prefix for model files.
+        model_description ( varchar(300) ): Optional. User-entered description.
+        TrainingParamSet (foreign key): Optional. Training parameters primary key.
+
+    Note:
+        Models are uniquely identified by the union of task, date, iteration, shuffle,
+        snapshotindex, and trainingsetindex.
+    """
+
+    definition = """
+    model_name           : varchar(64)  # User-friendly model name
+    ---
+    task                 : varchar(32)  # Task in the config yaml
+    date                 : varchar(16)  # Date in the config yaml
+    iteration            : int          # Iteration/version of this model
+    snapshotindex        : int          # which snapshot for prediction (if -1, latest)
+    shuffle              : int          # Shuffle (1) or not (0)
+    trainingsetindex     : int          # Index of training fraction list in config.yaml
+    unique index (task, date, iteration, shuffle, snapshotindex, trainingsetindex)
+    scorer               : varchar(64)  # Scorer/network name - DLC's GetScorerName()
+    config_template      : longblob     # Dictionary of the config for analyze_videos()
+    project_path         : varchar(255) # DLC's project_path in config relative to root
+    model_prefix=''      : varchar(32)
+    model_description='' : varchar(300)
+    -> [nullable] train.TrainingParamSet
+    """
+    # project_path is the only item required downstream in the pose schema
+
+    class BodyPart(dj.Part):
+        """Body parts associated with a given model
+
+        Attributes:
+            body_part ( varchar(32) ): Short name. Also called joint.
+            body_part_description ( varchar(1000) ): Optional. Longer description."""
+
+        definition = """
+        -> master
+        -> BodyPart
+        """
+
+    @classmethod
+    def insert_new_model(
+        cls,
+        model_name: str,
+        dlc_config,
+        *,
+        shuffle: int,
+        trainingsetindex,
+        model_description="",
+        model_prefix="",
+        paramset_idx: int = None,
+        prompt=True,
+        params=None,
+    ):
+        """Insert new model into the dlc.Model table.
+
+        Args:
+            model_name (str): User-friendly name for this model.
+            dlc_config ( varchar(255) ): Path to a config.y*ml.
+            shuffle (int): Which shuffle of the training dataset.
+            trainingsetindex (int): Index of training fraction list in config.yaml.
+            model_description (str): Optional. Description of this model.
+            model_prefix (str): Optional. Filename prefix used across DLC project
+            paramset_idx (int): Optional. Index from the TrainingParamSet table
+            prompt (bool): Optional. Prompt the user with all info before inserting.
+            params (dict): Optional. If dlc_config is path, dict of override items
+        """
+
+        from deeplabcut.utils.auxiliaryfunctions import GetScorerName  # isort:skip
+
+        # handle dlc_config being a yaml file
+        dlc_config_fp = find_full_path(get_dlc_root_data_dir(), Path(dlc_config))
+        assert dlc_config_fp.exists(), (
+            "dlc_config is not a filepath" + f"\n Check: {dlc_config_fp}"
+        )
+        if dlc_config_fp.suffix in (".yml", ".yaml"):
+            yaml = YAML(typ="safe", pure=True)
+            with open(dlc_config_fp, "rb") as f:
+                dlc_config = yaml.load(f)
+        if isinstance(params, dict):
+            dlc_config.update(params)
+
+        # ---- Get and resolve project path ----
+        project_path = dlc_config_fp.parent
+        dlc_config["project_path"] = project_path.as_posix()  # update if different
+        root_dir = find_root_directory(get_dlc_root_data_dir(), project_path)
+
+        # ---- Verify config ----
+        needed_attributes = [
+            "Task",
+            "date",
+            "iteration",
+            "snapshotindex",
+            "TrainingFraction",
+        ]
+        for attribute in needed_attributes:
+            assert attribute in dlc_config, f"Couldn't find {attribute} in config"
+
+        # ---- Get scorer name ----
+        # "or 'f'" below covers case where config returns None. str_to_bool handles else
+        scorer_legacy = str_to_bool(dlc_config.get("scorer_legacy", "f"))
+
+        dlc_scorer = GetScorerName(
+            cfg=dlc_config,
+            shuffle=shuffle,
+            trainFraction=dlc_config["TrainingFraction"][int(trainingsetindex)],
+            modelprefix=model_prefix,
+        )[scorer_legacy]
+        if dlc_config["snapshotindex"] == -1:
+            dlc_scorer = "".join(dlc_scorer.split("_")[:-1])
+
+        # ---- Insert ----
+        model_dict = {
+            "model_name": model_name,
+            "model_description": model_description,
+            "scorer": dlc_scorer,
+            "task": dlc_config["Task"],
+            "date": dlc_config["date"],
+            "iteration": dlc_config["iteration"],
+            "snapshotindex": dlc_config["snapshotindex"],
+            "shuffle": shuffle,
+            "trainingsetindex": int(trainingsetindex),
+            "project_path": project_path.relative_to(root_dir).as_posix(),
+            "paramset_idx": paramset_idx,
+            "config_template": dlc_config,
+        }
+
+        # -- prompt for confirmation --
+        if prompt:
+            print("--- DLC Model specification to be inserted ---")
+            for k, v in model_dict.items():
+                if k != "config_template":
+                    print("\t{}: {}".format(k, v))
+                else:
+                    print("\t-- Template/Contents of config.yaml --")
+                    for k, v in model_dict["config_template"].items():
+                        print("\t\t{}: {}".format(k, v))
+
+        if (
+            prompt
+            and dj.utils.user_choice("Proceed with new DLC model insert?") != "yes"
+        ):
+            print("Canceled insert.")
+            return
+
+        def _do_insert():
+            cls.insert1(model_dict)
+            # Returns array, so check size for unambiguous truth value
+            if BodyPart.extract_new_body_parts(dlc_config, verbose=False).size > 0:
+                BodyPart.insert_from_config(dlc_config, prompt=prompt)
+            cls.BodyPart.insert((model_name, bp) for bp in dlc_config["bodyparts"])
+
+        # ____ Insert into table ----
+        if cls.connection.in_transaction:
+            _do_insert()
+        else:
+            with cls.connection.transaction:
+                _do_insert()
+
+
+@schema
+class ModelEvaluation(dj.Computed):
+    """Performance characteristics model calculated by `deeplabcut.evaluate_network`
+
+    Attributes:
+        Model (foreign key): Model name.
+        train_iterations (int): Training iterations.
+        train_error (float): Optional. Train error (px).
+        test_error (float): Optional. Test error (px).
+        p_cutoff (float): Optional. p-cutoff used.
+        train_error_p (float): Optional. Train error with p-cutoff.
+        test_error_p (float): Optional. Test error with p-cutoff."""
+
+    definition = """
+    -> Model
+    ---
+    train_iterations   : int   # Training iterations
+    train_error=null   : float # Train error (px)
+    test_error=null    : float # Test error (px)
+    p_cutoff=null      : float # p-cutoff used
+    train_error_p=null : float # Train error with p-cutoff
+    test_error_p=null  : float # Test error with p-cutoff
+    """
+
+    def make(self, key):
+        from deeplabcut import evaluate_network  # isort:skip
+        from deeplabcut.utils.auxiliaryfunctions import (
+            get_evaluation_folder,
+        )  # isort:skip
+
+        """.populate() method will launch evaluation for each unique entry in Model."""
+        dlc_config, project_path, model_prefix, shuffle, trainingsetindex = (
+            Model & key
+        ).fetch1(
+            "config_template",
+            "project_path",
+            "model_prefix",
+            "shuffle",
+            "trainingsetindex",
+        )
+
+        project_path = find_full_path(get_dlc_root_data_dir(), project_path)
+        yml_path, _ = dlc_reader.read_yaml(project_path)
+
+        evaluate_network(
+            yml_path,
+            Shuffles=[shuffle],  # this needs to be a list
+            trainingsetindex=trainingsetindex,
+            comparisonbodyparts="all",
+        )
+
+        eval_folder = get_evaluation_folder(
+            trainFraction=dlc_config["TrainingFraction"][trainingsetindex],
+            shuffle=shuffle,
+            cfg=dlc_config,
+            modelprefix=model_prefix,
+        )
+        eval_path = project_path / eval_folder
+        assert eval_path.exists(), f"Couldn't find evaluation folder:\n{eval_path}"
+
+        eval_csvs = list(eval_path.glob("*csv"))
+        max_modified_time = 0
+        for eval_csv in eval_csvs:
+            modified_time = os.path.getmtime(eval_csv)
+            if modified_time > max_modified_time:
+                eval_csv_latest = eval_csv
+        with open(eval_csv_latest, newline="") as f:
+            results = list(csv.DictReader(f, delimiter=","))[0]
+        # in testing, test_error_p returned empty string
+        self.insert1(
+            dict(
+                key,
+                train_iterations=results["Training iterations:"],
+                train_error=results[" Train error(px)"],
+                test_error=results[" Test error(px)"],
+                p_cutoff=results["p-cutoff used"],
+                train_error_p=results["Train error with p-cutoff"],
+                test_error_p=results["Test error with p-cutoff"],
+            )
+        )
+
+
+@schema
+class PoseEstimationTask(dj.Manual):
+    """Staging table for pairing of video recording and model before inference.
+
+    Attributes:
+        VideoRecording (foreign key): Video recording key.
+        Model (foreign key): Model name.
+        task_mode (load or trigger): Optional. Default load. Or trigger computation.
+        pose_estimation_output_dir ( varchar(255) ): Optional. Output dir relative to
+                                                     get_dlc_root_data_dir.
+        pose_estimation_params (longblob): Optional. Params for DLC's analyze_videos
+                                           params, if not default."""
+
+    definition = """
+    -> VideoRecording                           # Session -> Recording + File part table
+    -> Model                                    # Must specify a DLC project_path
+    ---
+    task_mode='load' : enum('load', 'trigger')  # load results or trigger computation
+    pose_estimation_output_dir='': varchar(255) # output dir relative to the root dir
+    pose_estimation_params=null  : longblob     # analyze_videos params, if not default
+    """
+
+    @classmethod
+    def infer_output_dir(cls, key: dict, relative: bool = False, mkdir: bool = False):
+        """Return the expected pose_estimation_output_dir.
+
+        Spaces in model name are replaced with hyphens.
+        Based on convention: / video_dir / Device_{}_Recording_{}_Model_{}
+
+        Args:
+            key: DataJoint key specifying a pairing of VideoRecording and Model.
+            relative (bool): Report directory relative to get_dlc_processed_data_dir().
+            mkdir (bool): Default False. Make directory if it doesn't exist.
+        """
+        video_filepath = find_full_path(
+            get_dlc_root_data_dir(),
+            (VideoRecording.File & key).fetch("file_path", limit=1)[0],
+        )
+        root_dir = find_root_directory(get_dlc_root_data_dir(), video_filepath.parent)
+        recording_key = VideoRecording & key
+        device = "-".join(
+            str(v)
+            for v in (_linking_module.Device & recording_key).fetch1("KEY").values()
+        )
+        if get_dlc_processed_data_dir():
+            processed_dir = Path(get_dlc_processed_data_dir())
+        else:  # if processed not provided, default to where video is
+            processed_dir = root_dir
+
+        output_dir = (
+            processed_dir
+            / video_filepath.parent.relative_to(root_dir)
+            / (
+                f'device_{device}_recording_{key["recording_id"]}_model_'
+                + key["model_name"].replace(" ", "-")
+            )
+        )
+        if mkdir:
+            output_dir.mkdir(parents=True, exist_ok=True)
+        return output_dir.relative_to(processed_dir) if relative else output_dir
+
+    @classmethod
+    def generate(
+        cls,
+        video_recording_key: dict,
+        model_name: str,
+        *,
+        task_mode: str = None,
+        analyze_videos_params: dict = None,
+    ):
+        """Insert PoseEstimationTask in inferred output dir.
+
+        Based on the convention / video_dir / device_{}_recording_{}_model_{}
+
+        Args:
+            video_recording_key (dict): DataJoint key specifying a VideoRecording.
+
+            model_name (str): Name of DLC model (from Model table) to be used for inference.
+            task_mode (str): Default 'trigger' computation. Or 'load' existing results.
+            analyze_videos_params (dict): Optional. Parameters passed to DLC's analyze_videos:
+                videotype, gputouse, save_as_csv, batchsize, cropping, TFGPUinference,
+                dynamic, robust_nframes, allow_growth, use_shelve
+        """
+        processed_dir = get_dlc_processed_data_dir()
+        output_dir = cls.infer_output_dir(
+            {**video_recording_key, "model_name": model_name},
+            relative=False,
+            mkdir=True,
+        )
+
+        if task_mode is None:
+            try:
+                _ = dlc_reader.PoseEstimation(output_dir)
+            except FileNotFoundError:
+                task_mode = "trigger"
+            else:
+                task_mode = "load"
+
+        cls.insert1(
+            {
+                **video_recording_key,
+                "model_name": model_name,
+                "task_mode": task_mode,
+                "pose_estimation_params": analyze_videos_params,
+                "pose_estimation_output_dir": output_dir.relative_to(
+                    processed_dir
+                ).as_posix(),
+            }
+        )
+
+    insert_estimation_task = generate
+
+
+@schema
+class PoseEstimation(dj.Computed):
+    """Results of pose estimation.
+
+    Attributes:
+        PoseEstimationTask (foreign key): Pose Estimation Task key.
+        post_estimation_time (datetime): time of generation of this set of DLC results.
+    """
+
+    definition = """
+    -> PoseEstimationTask
+    ---
+    pose_estimation_time: datetime  # time of generation of this set of DLC results
+    """
+
+    class BodyPartPosition(dj.Part):
+        """Position of individual body parts by frame index
+
+        Attributes:
+            PoseEstimation (foreign key): Pose Estimation key.
+            Model.BodyPart (foreign key): Body Part key.
+            frame_index (longblob): Frame index in model.
+            x_pos (longblob): X position.
+            y_pos (longblob): Y position.
+            z_pos (longblob): Optional. Z position.
+            likelihood (longblob): Model confidence."""
+
+        definition = """ # uses DeepLabCut h5 output for body part position
+        -> master
+        -> Model.BodyPart
+        ---
+        frame_index : longblob     # frame index in model
+        x_pos       : longblob
+        y_pos       : longblob
+        z_pos=null  : longblob
+        likelihood  : longblob
+        """
+
+    def make(self, key):
+        """.populate() method will launch training for each PoseEstimationTask"""
+        # ID model and directories
+        dlc_model_ = (Model & key).fetch1()
+        task_mode, output_dir = (PoseEstimationTask & key).fetch1(
+            "task_mode", "pose_estimation_output_dir"
+        )
+        if not output_dir:
+            output_dir = PoseEstimationTask.infer_output_dir(
+                key, relative=True, mkdir=True
+            )
+            # update pose_estimation_output_dir
+            PoseEstimationTask.update1(
+                {**key, "pose_estimation_output_dir": output_dir.as_posix()}
+            )
+        output_dir = find_full_path(get_dlc_root_data_dir(), output_dir)
+
+        # Trigger PoseEstimation
+        if task_mode == "trigger":
+            # Triggering dlc for pose estimation required:
+            # - project_path: full path to the directory containing the trained model
+            # - video_filepaths: full paths to the video files for inference
+            # - analyze_video_params: optional parameters to analyze video
+            project_path = find_full_path(
+                get_dlc_root_data_dir(), dlc_model_["project_path"]
+            )
+            video_relpaths = list((VideoRecording.File & key).fetch("file_path"))
+            video_filepaths = [
+                find_full_path(get_dlc_root_data_dir(), fp).as_posix()
+                for fp in video_relpaths
+            ]
+            analyze_video_params = (PoseEstimationTask & key).fetch1(
+                "pose_estimation_params"
+            ) or {}
+
+            @memoized_result(
+                uniqueness_dict={
+                    **analyze_video_params,
+                    "project_path": dlc_model_["project_path"],
+                    "shuffle": dlc_model_["shuffle"],
+                    "trainingsetindex": dlc_model_["trainingsetindex"],
+                    "video_filepaths": video_relpaths,
+                },
+                output_directory=output_dir,
+            )
+            def do_analyze_videos():
+                from deeplabcut.pose_estimation_tensorflow import analyze_videos
+
+                # ---- Build and save DLC configuration (yaml) file ----
+                dlc_config = dlc_model_["config_template"]
+                dlc_project_path = Path(project_path)
+                dlc_config["project_path"] = dlc_project_path.as_posix()
+
+                # ---- Write config files ----
+                # To output dir: Important for loading/parsing output in datajoint
+                _ = dlc_reader.save_yaml(output_dir, dlc_config)
+                # To project dir: Required by DLC to run the analyze_videos
+                if dlc_project_path != output_dir:
+                    config_filepath = dlc_reader.save_yaml(dlc_project_path, dlc_config)
+
+                # ---- Take valid parameters for analyze_videos ----
+                kwargs = {
+                    k: v
+                    for k, v in analyze_video_params.items()
+                    if k in inspect.signature(analyze_videos).parameters
+                }
+
+                # ---- Trigger DLC prediction job ----
+                analyze_videos(
+                    config=config_filepath,
+                    videos=video_filepaths,
+                    shuffle=dlc_model_["shuffle"],
+                    trainingsetindex=dlc_model_["trainingsetindex"],
+                    destfolder=output_dir,
+                    modelprefix=dlc_model_["model_prefix"],
+                    **kwargs,
+                )
+
+            do_analyze_videos()
+
+        dlc_result = dlc_reader.PoseEstimation(output_dir)
+        creation_time = datetime.fromtimestamp(dlc_result.creation_time).strftime(
+            "%Y-%m-%d %H:%M:%S"
+        )
+
+        body_parts = [
+            {
+                **key,
+                "body_part": k,
+                "frame_index": np.arange(dlc_result.nframes),
+                "x_pos": v["x"],
+                "y_pos": v["y"],
+                "z_pos": v.get("z"),
+                "likelihood": v["likelihood"],
+            }
+            for k, v in dlc_result.data.items()
+        ]
+
+        self.insert1({**key, "pose_estimation_time": creation_time})
+        self.BodyPartPosition.insert(body_parts)
+
+    @classmethod
+    def get_trajectory(cls, key: dict, body_parts: list = "all") -> pd.DataFrame:
+        """Returns a pandas dataframe of coordinates of the specified body_part(s)
+
+        Args:
+            key (dict): A DataJoint query specifying one PoseEstimation entry.
+            body_parts (list, optional): Body parts as a list. If "all", all joints
+
+        Returns:
+            df: multi index pandas dataframe with DLC scorer names, body_parts
+                and x/y coordinates of each joint name for a camera_id, similar to
+                 output of DLC dataframe. If 2D, z is set of zeros
+        """
+        model_name = key["model_name"]
+
+        if body_parts == "all":
+            body_parts = (cls.BodyPartPosition & key).fetch("body_part")
+        elif not isinstance(body_parts, list):
+            body_parts = list(body_parts)
+
+        df = None
+        for body_part in body_parts:
+            x_pos, y_pos, z_pos, likelihood = (
+                cls.BodyPartPosition & {"body_part": body_part}
+            ).fetch1("x_pos", "y_pos", "z_pos", "likelihood")
+            if not z_pos:
+                z_pos = np.zeros_like(x_pos)
+
+            a = np.vstack((x_pos, y_pos, z_pos, likelihood))
+            a = a.T
+            pdindex = pd.MultiIndex.from_product(
+                [[model_name], [body_part], ["x", "y", "z", "likelihood"]],
+                names=["scorer", "bodyparts", "coords"],
+            )
+            frame = pd.DataFrame(a, columns=pdindex, index=range(0, a.shape[0]))
+            df = pd.concat([df, frame], axis=1)
+        return df
+
+
+@schema
+class PoseEstimationReport(dj.Computed):
+    definition = """
+    -> PoseEstimation
+    """
+
+    class LabeledVideo(dj.Part):
+        definition = """
+        -> master
+        -> VideoRecording.File
+        ---
+        labeled_video_path: varchar(255)
+        """
+
+    @property
+    def key_source(self):
+        return PoseEstimation & RecordingInfo
+
+    def make(self, key):
+        import deeplabcut
+
+        # some default settings
+        outputframerate = 5  # final labeled video will be 5 Hz
+
+        dlc_model_ = (Model & key).fetch1()
+        fps, nframes = (RecordingInfo & key).fetch1("fps", "nframes")
+        output_dir = (PoseEstimationTask & key).fetch1("pose_estimation_output_dir")
+        output_dir = find_full_path(get_dlc_root_data_dir(), output_dir)
+
+        project_path = find_full_path(
+            get_dlc_root_data_dir(), dlc_model_["project_path"]
+        )
+        dlc_config = project_path / "dj_dlc_config.yaml"
+
+        entries = []
+        for vkey in (VideoRecording.File & key).fetch("KEY"):
+            video_file = (VideoRecording.File & vkey).fetch1("file_path")
+            video_file = find_full_path(get_dlc_root_data_dir(), video_file)
+
+            deeplabcut.create_labeled_video(
+                config=dlc_config.as_posix(),
+                videos=[video_file.as_posix()],
+                shuffle=dlc_model_["shuffle"],
+                trainingsetindex=dlc_model_["trainingsetindex"],
+                destfolder=output_dir,
+                Frames2plot=np.arange(0, nframes, int(fps / outputframerate)),
+                outputframerate=outputframerate,
+                displaycropped=True,
+                draw_skeleton=True,
+                save_frames=False,
+            )
+
+            labeled_video_path = next(
+                output_dir.glob(f"{video_file.stem}*_labeled.mp4")
+            )
+
+            entries.append(
+                {
+                    **key,
+                    **vkey,
+                    "labeled_video_path": labeled_video_path.relative_to(
+                        get_dlc_processed_data_dir()
+                    ).as_posix(),
+                }
+            )
+
+        self.insert1(key)
+        self.LabeledVideo.insert(entries)
+
+
+def str_to_bool(value) -> bool:
+    """Return whether the provided string represents true. Otherwise false.
+
+    Args:
+        value (any): Any input
+
+    Returns:
+        bool (bool): True if value in ("y", "yes", "t", "true", "on", "1")
+    """
+    # Due to distutils equivalent depreciation in 3.10
+    # Adopted from github.com/PostHog/posthog/blob/master/posthog/utils.py
+    if not value:
+        return False
+    return str(value).lower() in ("y", "yes", "t", "true", "on", "1")